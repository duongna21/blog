# "thumbnail" attribute can be GIFs while in the blogpost itself it's better if it's a simple bitmap (because it will be used as a social thumbnail)
# make sure to optimize your "thumbnail" img with tinypng.com
- local: how-to-train
  title: How to train a new language model from scratch using Transformers and Tokenizers
  thumbnail: /blog/assets/01_how-to-train/how-to-train_blogpost.png
  author: julien-c
  date: February 14, 2020
  tags:
    - guide
    - nlp

- local: how-to-generate
  title: "How to generate text: using different decoding methods for language generation with Transformers"
  author: patrickvonplaten
  thumbnail: /blog/assets/02_how-to-generate/thumbnail.png
  date: March, 2020
  tags:
    - guide
    - nlp

- external: https://huggingface.co/zero-shot
  title: "Zero Shot Topic Classification"
  author: joeddav
  date: May 29, 2020
  tags:
    - research
    - nlp

- external: https://huggingface.co/calculator
  title: "How Big Should My Language Model Be?"
  author: teven
  date: June 8, 2020
  tags:
    - research
    - nlp

- external: https://yjernite.github.io/lfqa.html
  title: "Long Form Question Answering with ELI5"
  author: yjernite
  date: June 17, 2020
  tags:
    - guide
    - nlp

- local: reformer
  title: "The Reformer - Pushing the limits of language modeling"
  author: patrickvonplaten
  thumbnail: /blog/assets/03_reformer/thumbnail.png
  date: July 3, 2020
  tags:
    - research
    - nlp

- local: pytorch_block_sparse
  title: Block Sparse Matrices for Smaller and Faster Language Models
  author: madlag
  thumbnail: /blog/assets/04_pytorch_block_sparse/thumbnail.png
  date: Sep 10, 2020
  tags:
    - research
    - nlp

- external: https://huggingface.co/rag
  title: "Retrieval Augmented Generation (RAG)"
  author: yjernite
  date: September 28, 2020
  tags:
    - guide
    - nlp

- local: encoder-decoder
  title: "Transformer-based Encoder-Decoder Models"
  author: patrickvonplaten
  thumbnail: /blog/assets/05_encoder_decoder/thumbnail.png
  date: October 10, 2020
  tags:
    - research
    - nlp

- local: ray-tune
  title: "Hyperparameter Search with Transformers and Ray Tune"
  thumbnail: /blog/assets/06_ray_tune/ray-hf.jpg
  author: ray-project
  guest: true
  date: November 2, 2020
  tags:
    - open-source-collab
    - nlp

- local: porting-fsmt
  title: "Porting fairseq wmt19 translation system to transformers"
  thumbnail: /blog/assets/07_porting_fsmt/thumbnail.png
  author: stas
  date: November 3, 2020
  tags:
    - open-source-collab
    - nlp

- local: warm-starting-encoder-decoder
  title: "Leveraging Pre-trained Language Model Checkpoints for Encoder-Decoder Models"
  author: patrickvonplaten
  thumbnail: /blog/assets/08_warm_starting_encoder_decoder/thumbnail.png
  date: November 09, 2020
  tags:
    - guide
    - nlp

- local: accelerated-inference
  title: How we sped up transformer inference 100x for 🤗 API customers
  author: Narsil
  thumbnail: /blog/assets/09_accelerated_inference/thumbnail.png
  date: January 18, 2021
  tags:
    - analysis
    - nlp

- local: zero-deepspeed-fairscale
  title: "Fit More and Train Faster With ZeRO via DeepSpeed and FairScale"
  author: stas
  thumbnail: /blog/assets/11_zero_deepspeed_fairscale/zero-partitioning.png
  date: January 19, 2021
  tags:
    - guide

- local: tf-serving
  title: "Faster TensorFlow models in Hugging Face Transformers"
  author: jplu
  thumbnail: /blog/assets/10_tf-serving/thumbnail.png
  date: January 26, 2021
  tags:
    - guide
    - nlp

- local: pytorch-xla
  title: "Hugging Face on PyTorch / XLA TPUs"
  thumbnail: /blog/assets/13_pytorch_xla/pytorch_xla_thumbnail.png
  author: jysohn23
  guest: true
  date: February 9, 2021
  tags:
    - open-source-collab

- local: ray-rag
  title: "Retrieval Augmented Generation with Huggingface Transformers and Ray"
  thumbnail: /blog/assets/12_ray_rag/ray_arch_updated.png
  author: amogkam
  guest: true
  date: February 10, 2021
  tags:
    - open-source-collab
    - nlp

- local: simple-considerations
  title: "Simple considerations for simple people building fancy neural networks"
  author: VictorSanh
  thumbnail: /blog/assets/13_simple-considerations/henry-co-3coKbdfnAFg-unsplash.jpg
  date: February 25, 2021
  tags:
    - guide

- local: long-range-transformers
  title: "Hugging Face Reads, Feb. 2021 - Long-range Transformers"
  author: VictorSanh
  thumbnail: /blog/assets/14_long_range_transformers/EfficientTransformerTaxonomy.png
  date: March 09, 2021
  tags:
    - research
    - nlp

- local: fine-tune-wav2vec2-english
  title: "Fine-Tune Wav2Vec2 for English ASR with 🤗 Transformers"
  author: patrickvonplaten
  thumbnail: /blog/assets/15_fine_tune_wav2vec2/wav2vec2.png
  date: March 12, 2021
  tags:
    - guide
    - audio

- local: how-to-deploy-a-pipeline-to-google-clouds
  title: "My Journey to a serverless transformers pipeline on Google Cloud"
  author: Maxence
  guest: true
  date: March 18, 2021
  tags:
    - guide

- local: the-partnership-amazon-sagemaker-and-hugging-face
  title: "The Partnership: Amazon SageMaker and Hugging Face"
  author: philschmid
  thumbnail: /blog/assets/17_the_partnership_amazon_sagemaker_and_hugging_face/thumbnail.png
  date: March 23, 2021
  tags:
    - partnerships

- local: big-bird
  title: "Understanding BigBird's Block Sparse Attention"
  thumbnail: /blog/assets/18_big_bird/block-sparse-attn.gif
  author: vasudevgupta
  guest: true
  date: March 31, 2021
  tags:
    - community
    - research
    - nlp

- external: https://huggingface.co/blog/how_many_data_points
  title: "How many data points is a prompt worth?"
  author: teven
  date: April 5, 2021
  tags:
    - research
    - nlp

- local: sagemaker-distributed-training-seq2seq
  title: "Distributed Training: Train BART/T5 for Summarization using 🤗 Transformers and Amazon SageMaker"
  author: philschmid
  thumbnail: /blog/assets/19_sagemaker_distributed_training_seq2seq/thumbnail.png
  date: April 8, 2021
  tags:
    - guide
    - partnerships
    - nlp

- local: accelerate-library
  title: Introducing 🤗 Accelerate
  thumbnail: /blog/assets/20_accelerate_library/accelerate_diff.png
  author: sgugger
  date: April 16, 2021
  tags:
    - guide

- local: bert-cpu-scaling-part-1
  title: "Scaling-up BERT Inference on CPU (Part 1)"
  thumbnail: /blog/assets/21_bert_cpu_scaling_part_1/imgs/numa_set.png
  author: mfuntowicz
  date: April 20, 2021
  tags:
    - guide
    - nlp

- local: gradio
  title: "Using & Mixing Hugging Face Models with Gradio 2.0"
  author: abidlabs
  thumbnail: /blog/assets/22_gradio/gradio.png
  guest: true
  date: May 25, 2021
  tags:
    - open-source-collab
    - guide

- local: few-shot-learning-gpt-neo-and-inference-api
  title: "Few-shot learning in practice: GPT-NEO and the 🤗 Accelerated Inference API"
  author: philschmid
  thumbnail: /blog/assets/22_few_shot_learning_gpt_neo_and_inference_api/few-shot-prompt.png
  date: June 3, 2021
  tags:
    - guide
    - nlp

- local: sentence-transformers-in-the-hub
  title: "Sentence Transformers in the 🤗 Hub"
  author: nreimers
  date: June 28, 2021
  tags:
    - open-source-collab
    - nlp

- local: deploy-hugging-face-models-easily-with-amazon-sagemaker
  title: "Deploy Hugging Face models easily with Amazon SageMaker"
  author: philschmid
  date: July 8, 2021
  tags:
    - guide
    - partnerships

- local: spacy
  title: "Welcome spaCy to the 🤗 Hub"
  author: osanseviero
  thumbnail: /blog/assets/23_spacy/thumbnail.png
  date: July 13, 2021
  tags:
    - open-source-collab
    - nlp

- local: collaborative-training
  title: "Deep Learning over the Internet: Training Language Models Collaboratively"
  author: mryab
  guest: true
  thumbnail: /blog/assets/24_sahajBERT/thumbnail.png
  date: July 15, 2021
  tags:
    - research

- local: hardware-partners-program
  title: "Introducing Optimum: The Optimization Toolkit for Transformers at Scale"
  author: mfuntowicz
  thumbnail: /blog/assets/25_hardware_partners_program/carbon_inc_quantizer.png
  date: September 14, 2021
  tags:
    - guide

- local: graphcore
  title: "Hugging Face and Graphcore partner for IPU-optimized Transformers"
  author: sallydoherty
  guest: true
  thumbnail: /blog/assets/26_graphcore-ipu/thumbnail.png
  date: September 14, 2021
  tags:
    - graphcore
    - partnerships

- local: summer-at-huggingface
  title: "Summer at Hugging Face ☀️"
  author: huggingface
  thumbnail: /blog/assets/27_summer_at_huggingface/thumbnail.png
  date: September 24, 2021
  tags:
    - community

- local: gradio-spaces
  title: "Showcase Your Projects in Spaces using Gradio"
  author: merve
  thumbnail: /blog/assets/28_gradio-spaces/thumbnail.png
  date: October 5, 2021
  tags:
    - guide

- local: streamlit-spaces
  title: "Hosting your Models and Datasets on Hugging Face Spaces using Streamlit"
  author: merve
  thumbnail: /blog/assets/29_streamlit-spaces/thumbnail.png
  date: October 5, 2021
  tags:
    - guide

- local: fine-tune-clip-rsicd
  title: "Fine tuning CLIP with Remote Sensing (Satellite) images and captions"
  author: arampacha
  guest: true
  thumbnail: /blog/assets/30_clip_rsicd/clip-rsicd-header-image.png
  date: October 13, 2021
  tags:
    - community
    - cv
    - nlp

- local: the-age-of-ml-as-code
  title: "The Age of Machine Learning As Code Has Arrived"
  author: juliensimon
  thumbnail: /blog/assets/31_age_of_ml_as_code/01_entreprise_ml.png
  date: October 20, 2021
  tags:
    - analysis

- local: 1b-sentence-embeddings
  title: "Train a Sentence Embedding Model with 1B Training Pairs"
  author: asi
  guest: true
  thumbnail: /blog/assets/32_1b_sentence_embeddings/model.png
  date: October 25, 2021
  tags:
    - community
    - nlp

- local: large-language-models
  title: "Large Language Models: A New Moore's Law?"
  author: juliensimon
  thumbnail: /blog/assets/33_large_language_models/01_model_size.jpg
  date: October 26, 2021
  tags:
    - analysis
    - nlp

- local: course-launch-event
  title: "Course Launch Community Event"
  author: sgugger
  thumbnail: /blog/assets/34_course_launch/speakers_day1.png
  date: October 26, 2021
  tags:
    - community
    - nlp

- local: bert-cpu-scaling-part-2
  title: "Scaling up BERT-like model Inference on modern CPU - Part 2"
  author: mfuntowicz
  thumbnail: /blog/assets/35_bert_cpu_scaling_part_2/openmp.png
  date: November 4, 2021
  tags:
    - guide
    - nlp

- local: fine-tune-xlsr-wav2vec2
  title: "Fine-tuning XLS-R for Multi-Lingual ASR with 🤗 Transformers"
  author: patrickvonplaten
  thumbnail: /blog/assets/16_fine_tune_xlsr_wav2vec2/xlsr_wav2vec2.png
  date: November 15, 2021
  tags:
    - guide
    - audio

- local: accelerating-pytorch
  title: "Accelerating PyTorch distributed fine-tuning with Intel technologies"
  author: juliensimon
  thumbnail: /blog/assets/36_accelerating_pytorch/03_two_nodes.png
  date: November 19, 2021
  tags:
    - guide

- local: data-measurements-tool
  title: "Introducing the Data Measurements Tool: an Interactive Tool for Looking at Datasets"
  author: sasha
  thumbnail: /blog/assets/37_data-measurements-tool/basics_scroll.gif
  date: November 29, 2021
  tags:
    - research

- local: graphcore-getting-started
  title: "Getting Started with Hugging Face Transformers for IPUs with Optimum"
  author: internetoftim
  guest: true
  thumbnail: /blog/assets/38_getting_started_graphcore/graphcore_1.png
  date: November 30, 2021
  tags:
    - graphcore
    - guide

- local: snowball-fight
  title: "Introducing Snowball Fight ☃️, our First ML-Agents Environment"
  author: ThomasSimonini
  thumbnail: /blog/assets/39_introducing_snowball_fight/snowballfight.gif
  date: December 2, 2021
  tags:
    - research
    - rl

- local: codeparrot
  title: "Training CodeParrot 🦜 from Scratch"
  author: lvwerra
  thumbnail: /blog/assets/40_codeparrot/thumbnail.png
  date: December 8, 2021
  tags:
    - guide
    - research
    - nlp

- local: perceiver
  title: "Perceiver IO: a scalable, fully-attentional model that works on any modality"
  author: nielsr
  thumbnail: /blog/assets/41_perceiver/thumbnail.png
  date: December 15, 2021
  tags:
    - research
    - guide
    - nlp
    - audio
    - cv

- local: gradio-joins-hf
  title: "Gradio joins Hugging Face!"
  author: abidlabs
  thumbnail: /blog/assets/42_gradio_joins_hf/thumbnail.png
  date: December 21, 2021
  tags:
    - community
    - open-source-collab

- local: autonlp-prodigy
  title: "Active Learning with AutoNLP and Prodigy"
  author: abhishek
  thumbnail: /blog/assets/43_autonlp_prodigy/thumbnail.png
  date: December 23, 2021
  tags:
    - research
    - partnerships
    - nlp

- local: gptj-sagemaker
  title: "Deploy GPT-J 6B for inference using  Hugging Face Transformers and Amazon SageMaker"
  author: philschmid
  thumbnail: /blog/assets/45_gptj_sagemaker/thumbnail.png
  date: January 11, 2022
  tags:
    - partnerships
    - guide
    - nlp

- local: wav2vec2-with-ngram
  title: "Boost Wav2Vec2 with n-gram LM in 🤗 Transformers"
  author: patrickvonplaten
  thumbnail: /blog/assets/44_boost_wav2vec2_ngram/wav2vec2_ngram.png
  date: January 12, 2022
  tags:
    - research
    - guide
    - audio

- local: infinity-cpu-performance
  title: "Case Study: Millisecond Latency using Hugging Face Infinity and modern CPUs"
  author: philschmid
  thumbnail: /blog/assets/46_infinity_cpu_performance/thumbnail.png
  date: January 13, 2022
  tags:
    - analysis

- local: sb3
  title: "Welcome Stable-baselines3 to the Hugging Face Hub 🤗"
  author: ThomasSimonini
  thumbnail: /blog/assets/47_sb3/thumbnail.png
  date: January 21, 2022
  tags:
    - open-source-collab
    - rl

- local: searching-the-hub
  title: "Supercharged Searching on the Hugging Face Hub"
  author: muellerzr
  thumbnail: /blog/assets/48_hubsearch/thumbnail.png
  date: January 25, 2022
  tags:
    - guide

- local: asr-chunking
  title: "Making automatic speech recognition work on large files with Wav2Vec2 in 🤗 Transformers"
  author: Narsil
  thumbnail: /blog/assets/49_asr_chunking/thumbnail.png
  date: February 1, 2022
  tags:
    - guide
    - research
    - audio

- local: sentiment-analysis-python
  title: "Getting Started with Sentiment Analysis using Python"
  author: FedericoPascual
  thumbnail: /blog/assets/50_sentiment_python/thumbnail.png
  date: February 2, 2022
  tags:
    - sentiment-analysis
    - nlp
    - guide

- local: fine-tune-vit
  title: "Fine-Tune ViT for Image Classification with 🤗 Transformers"
  author: nateraw
  thumbnail: /blog/assets/51_fine_tune_vit/vit-thumbnail.jpg
  date: February 11, 2022
  tags:
    - guide
    - cv

- local: bert-101
  title: "BERT 101 🤗 State Of The Art NLP Model Explained"
  author: britneymuller
  thumbnail: /blog/assets/52_bert_101/thumbnail.jpg
  date: March 2, 2022
  tags:
    - guide
    - nlp

- local: constrained-beam-search
  title: "Guiding Text Generation with Constrained Beam Search in 🤗 Transformers"
  author: cwkeam
  guest: true
  thumbnail: /blog/assets/53_constrained_beam_search/thumbnail.png
  date: March 11, 2022
  tags:
    - guide
    - nlp

- local: image-search-datasets
  title: "Image search with 🤗 datasets"
  author: davanstrien
  thumbnail: /blog/assets/54_image_search_datasets/spaces_image_search.jpg
  date: March 16, 2022
  tags:
    - cv

- local: bert-inferentia-sagemaker
  title: "Accelerate BERT inference with Hugging Face Transformers and AWS inferentia"
  author: philschmid
  thumbnail: /blog/assets/55_bert_inferentia_sagemaker/thumbnail.png
  date: March 16, 2022
  tags:
    - partnerships
    - guide
    - nlp

- local: fine-tune-segformer
  title: "Fine-Tune a Semantic Segmentation Model with a Custom Dataset"
  author: segments-tobias
  thumbnail: /blog/assets/56_fine_tune_segformer/thumb.png
  date: March 17, 2022
  tags:
    - guide
    - partnerships
    - cv

- local: ai-residency
  title: "Announcing the 🤗 AI Research Residency Program"
  author: douwekiela
  thumbnail: /blog/assets/57_ai_residency/residency-thumbnail.jpg
  date: March 22, 2022
  tags:
    - community
    - research

- local: meg-mitchell-interview
  title: "Machine Learning Experts - Meg Mitchell Interview"
  author: britneymuller
  thumbnail: /blog/assets/57_meg_mitchell_interview/thumbnail.png
  date: March 23, 2022
  tags:
    - expert-acceleration-program
    - ml-experts

- local: decision-transformers
  title: "Introducing Decision Transformers on Hugging Face 🤗"
  author: edbeeching
  thumbnail: /blog/assets/58_decision-transformers/thumbnail.jpg
  date: March 28, 2022
  tags:
    - open-source-collab
    - guide
    - rl

- local: transformers-design-philosophy
  title: "Don't repeat yourself - 🤗 Transformers Design Philosophy"
  author: patrickvonplaten
  thumbnail: /blog/assets/59_transformers_philosophy/transformers.png
  date: April 5, 2022
  tags:
    - community

- local: habana
  title: "Habana Labs and Hugging Face Partner to Accelerate Transformer Model Training"
  author: susanlansing
  thumbnail: /blog/assets/60_habana/habana.png
  date: April 12, 2022
  tags:
    - partnerships

- local: lewis-tunstall-interview
  title: "Machine Learning Experts - Lewis Tunstall Interview"
  author: britneymuller
  thumbnail: /blog/assets/60_lewis_tunstall_interview/thumbnail.png
  date: April 13, 2022
  tags:
    - expert-acceleration-program
    - ml-experts

- local: carbon-emissions-on-the-hub
  title: "CO2 Emissions and the 🤗 Hub: Leading the Charge"
  author: sasha
  thumbnail: /blog/assets/60_carbon_emissions_on_the_hub/thumbnail.jpg
  date: April 22, 2022
  tags:
    - community
    - guide

- local: supercharge-customer-service-with-machine-learning
  title: "Supercharged Customer Service with Machine Learning"
  author: patrickvonplaten
  thumbnail: /blog/assets/61_supercharged_customer_service_with_nlp/thumbnail.png
  date: April 25, 2022
  tags:
    - guide
    - nlp

- local: education
  title: "Introducing Hugging Face for Education"
  author: Violette
  thumbnail: /blog/assets/61_education/thumbnail.png
  date: April 25, 2022
  tags:
    - community

- local: getting-started-habana
  title: "Getting Started with Transformers on Habana Gaudi"
  author: juliensimon
  thumbnail: /blog/assets/61_getting_started_habana/thumbnail.png
  date: April 26, 2022
  tags:
    - partnerships
    - guide

- local: ml-director-insights
  title: "Director of Machine Learning Insights [Series]"
  author: britneymuller
  thumbnail: /blog/assets/61_ml_director_insights/thumbnail.png
  date: April 27, 2022
  tags:
    - community
    - research

- local: opinion-classification-with-kili
  title: "Opinion Classification with Kili and HuggingFace AutoTrain"
  author: alperiox
  guest: true
  thumbnail: /blog/assets/59_opinion-classification-with-kili/thumbnail.png
  date: April 28, 2022
  tags:
    - guide

- local: pytorch-fsdp
  title: "Accelerate Large Model Training using PyTorch Fully Sharded Data Parallel"
  author: smangrul
  thumbnail: /blog/assets/62_pytorch_fsdp/fsdp-thumbnail.png
  date: May 2, 2022
  tags:
    - guide

- local: deep-rl-intro
  title: "An Introduction to Deep Reinforcement Learning"
  author: ThomasSimonini
  thumbnail: /blog/assets/63_deep_rl_intro/thumbnail.png
  date: May 4, 2022
  tags:
    - rl

- local: fastai
  title: "Welcome fastai to the Hugging Face Hub"
  author: espejelomar
  thumbnail: /blog/assets/64_fastai/fastai_hf_blog.png
  date: May 6, 2022
  tags:
    - guide
    - open-source-collab
    - community

- local: series-c
  title: "We Raised $100 Million for Open & Collaborative Machine Learning 🚀"
  author: The Hugging Face Team
  thumbnail: /blog/assets/65_series_c/thumbnail.jpg
  date: May 9, 2022
  tags:
    - news

- local: optimum-inference
  title: "Accelerated Inference with Optimum and Transformers Pipelines"
  author: philschmid
  thumbnail: /blog/assets/66_optimum_inference/thumbnail.png
  date: May 10, 2022
  tags:
    - guide
    - community

- local: ambassadors
  title: "Student Ambassador Program's call for applications is open!"
  author: Violette
  thumbnail: /blog/assets/67_ambassadors/thumbnail.png
  date: May 13, 2022
  tags:
    - community

- local: ml-director-insights-2
  title: "Director of Machine Learning Insights [Part 2: SaaS Edition]"
  author: britneymuller
  thumbnail: /blog/assets/67_ml_director_insights/thumbnail.png
  date: May 13, 2022
  tags:
    - community
    - research

- local: gradio-blocks
  title: "Gradio 3.0 is Out!"
  author: abidlabs
  thumbnail: /blog/assets/68_gradio_blocks/block-party.png
  date: May 16, 2022
  tags:
    - community
    - open-source-collab

- local: fellowship
  title: "Announcing the Hugging Face Fellowship Program"
  author: espejelomar
  thumbnail: /blog/assets/62_fellowship/fellowship-thumbnail.png
  date: May 17, 2022
  tags:
    - community

- local: sasha-luccioni-interview
  title: "Machine Learning Experts - Sasha Luccioni Interview"
  author: britneymuller
  thumbnail: /blog/assets/69_sasha_luccioni_interview/thumbnail.png
  date: May 17, 2022
  tags:
    - expert-acceleration-program
    - ml-experts

- local: deep-rl-q-part1
  title: "An Introduction to Q-Learning Part 1"
  author: ThomasSimonini
  thumbnail: /blog/assets/70_deep_rl_q_part1/thumbnail.gif
  date: May 18, 2022
  tags:
    - rl

- local: ethical-charter-multimodal
  title: "Putting ethical principles at the core of research lifecycle"
  author: SaulLu
  thumbnail: /blog/assets/71_ethical-charter/thumbnail.jpg
  date: May 19, 2022
  tags:
    - research
    - nlp
    - audio
    - cv

- local: sempre-health-eap-case-study
  title: "How Sempre Health is leveraging the Expert Acceleration Program to accelerate their ML roadmap"
  author: federicopascual
  thumbnail: /blog/assets/70_sempre_health/thumbnail.jpg
  date: May 19, 2022
  tags:
    - expert-acceleration-program
    - case-study

- local: deep-rl-q-part2
  title: "An Introduction to Q-Learning Part 2"
  author: ThomasSimonini
  thumbnail: /blog/assets/73_deep_rl_q_part2/thumbnail.gif
  date: May 20, 2022
  tags:
    - rl

- local: tapex
  title: "Efficient Table Pre-training without Real Data: An Introduction to TAPEX"
  author: SivilTaram
  thumbnail: /blog/assets/74_tapex/thumbnail.png
  guest: true
  date: May 23, 2022
  tags:
    - research
    - nlp
    - community

- local: hugging-face-endpoints-on-azure
  title: "Hugging Face Collaborates with Microsoft to Launch Hugging Face Endpoints on Azure"
  author: juliensimon
  thumbnail: /blog/assets/75_hugging_face_endpoints_on_azure/01.png
  date: May 24, 2022
  tags:
    - launch
    - cloud
    - azure

- local: community-update
  title: "Introducing Pull Requests and Discussions 🥳"
  author: victor
  thumbnail: /blog/assets/76_community_update/thumbnail.png
  date: May 25, 2022
  tags:
    - launch

- local: graphcore-update
  title: "Graphcore and Hugging Face Launch New Lineup of IPU-Ready Transformers"
  author: sallydoherty
  thumbnail: /blog/assets/77_graphcore-update/graphcore_update.png
  date: May 26, 2022
  tags:
    - graphcore
    - partnerships

- local: deep-rl-dqn
  title: "Deep Q-Learning with Atari"
  author: ThomasSimonini
  thumbnail: /blog/assets/78_deep_rl_dqn/thumbnail.gif
  date: June 7, 2022
  tags:
  - rl

- local: annotated-diffusion
  title: "The Annotated Diffusion Model"
  author: nielsrogge
  thumbnail: /blog/assets/78_annotated-diffusion/thumbnail.png
  date: June 7, 2022
  tags:
  - guide
  - diffusion

- external: https://huggingface.co/spaces/loubnabnl/code-generation-models
  title: "Code generation with Hugging Face"
  author: loubnabnl
  thumbnail: /blog/assets/79_code_generation_space/code_generation.png
  date: June 8, 2022
  tags:
    - guide
    - research
    - nlp

- external: https://huggingface.co/spaces/sentence-transformers/Sentence_Transformers_for_semantic_search
  title: "Using Sentence Transformers for semantic search"
  author: espejelomar
  thumbnail: /blog/assets/79_st_semantic_search/thumbnail.png
  date: June 10, 2022
  tags:
  - nlp
  - guide

- local: ml-director-insights-3
  title: "Director of Machine Learning Insights [Part 3: Finance Edition]"
  author: britneymuller
  thumbnail: /blog/assets/78_ml_director_insights/thumbnail.png
  date: June 14, 2022
  tags:
    - community
    - research

- local: intel
  title: "Intel and Hugging Face Partner to Democratize Machine Learning Hardware Acceleration"
  author: juliensimon
  thumbnail: /blog/assets/80_intel/01.png
  date: June 15, 2022
  tags:
    - hardware
    - intel
    - guide

- local: convert-transformers-to-onnx
  title: "Convert Transformers to ONNX with Hugging Face Optimum"
  author: philschmid
  thumbnail: /blog/assets/81_convert_transformers_to_onnx/thumbnail.png
  date: June 22, 2022
  tags:
    - guide
    - community
    - hardware

- local: getting-started-with-embeddings
  title: "Getting Started With Embeddings"
  author: espejelomar
  thumbnail: /blog/assets/80_getting_started_with_embeddings/thumbnail.png
  date: June 23, 2022
  tags:
  - guide
  - nlp

- local: eval-on-the-hub
  title: "Announcing Evaluation on the Hub"
  author: douwekiela
  thumbnail: /blog/assets/82_eval_on_the_hub/thumbnail.png
  date: June 28, 2022
  tags:
  - community
  - launch
  - guide

- local: accelerate-deepspeed
  title: "Accelerate Large Model Training using DeepSpeed"
  author: smangrul
  thumbnail: /blog/assets/83_accelerate_deepspeed/deepspeed-thumbnail.png
  date: June 28, 2022
  tags:
  - guide

- local: your-first-ml-project
  title: "Liftoff! How to get started with your first ML project 🚀"
  author: nimaboscarino
  thumbnail: /blog/assets/84_first_ml_project/thumbnail.png
  date: June 29, 2022
  tags:
    - guide

- local: deep-rl-pg
  title: "Policy Gradient with PyTorch"
  author: ThomasSimonini
  thumbnail: /blog/assets/85_policy_gradient/thumbnail.gif
  date: June 30, 2022
  tags:
  - rl

- local: sentiment-analysis-twitter
  title: "Getting Started with Sentiment Analysis on Twitter"
  author: FedericoPascual
  thumbnail: /blog/assets/85_sentiment_analysis_twitter/thumbnail.png
  date: July 7, 2022
  tags:
    - sentiment-analysis
    - nlp
    - guide

- local: bloom
  title: "Introducing The World's Largest Open Multilingual Language Model: BLOOM"
  author: BigScience
  thumbnail: /blog/assets/86_bloom/thumbnail.png
  date: July 12, 2022
  tags:
    - open-source-collab
    - community
    - research

<<<<<<< HEAD
- local: tf-xla-generate
  title: "Faster TensorFlow Language Generation with XLA"
  author: joaogante
  thumbnail: /blog/assets/87_tf_xla_generate/thumbnail.png
  date: July 25, 2022
  tags:
    - nlp
    - guide
=======
- local: playlist-generator
  title: "Building a Playlist Generator with Sentence Transformers"
  author: NimaBoscarino
  thumbnail: /blog/assets/87_playlist_generator/thumbnail.png
  date: July 13, 2022
  tags:
    - nlp
    - guide

- local: bloom-megatron-deepspeed
  title: "The Technology Behind BLOOM Training"
  author: stas
  thumbnail: /blog/assets/86_bloom_megatron_deepspeed/thumbnail.png
  date: July 14, 2022
  tags:
    - nlp
    - llm
>>>>>>> 0ef77430
<|MERGE_RESOLUTION|>--- conflicted
+++ resolved
@@ -989,16 +989,6 @@
     - community
     - research
 
-<<<<<<< HEAD
-- local: tf-xla-generate
-  title: "Faster TensorFlow Language Generation with XLA"
-  author: joaogante
-  thumbnail: /blog/assets/87_tf_xla_generate/thumbnail.png
-  date: July 25, 2022
-  tags:
-    - nlp
-    - guide
-=======
 - local: playlist-generator
   title: "Building a Playlist Generator with Sentence Transformers"
   author: NimaBoscarino
@@ -1016,4 +1006,12 @@
   tags:
     - nlp
     - llm
->>>>>>> 0ef77430
+    
+- local: tf-xla-generate
+  title: "Faster TensorFlow Language Generation with XLA"
+  author: joaogante
+  thumbnail: /blog/assets/88_tf_xla_generate/thumbnail.png
+  date: July 25, 2022
+  tags:
+    - nlp
+    - guide